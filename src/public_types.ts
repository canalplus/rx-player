--- conflicted
+++ resolved
@@ -14,10 +14,7 @@
  * limitations under the License.
  */
 
-import {
-  IPreferredEmeApiType ,
-  ICustomMediaKeySession,
-} from "./compat/eme";
+import { ICustomMediaKeySession } from "./compat/eme";
 import {
   IPersistentSessionInfoV0,
   IPersistentSessionInfoV1,
@@ -39,11 +36,6 @@
 
 export { IMediaErrorTrackContext };
 
-<<<<<<< HEAD
-export { IPreferredEmeApiType };
-
-=======
->>>>>>> 81ac894e
 /**
  * This file defines and exports types we want to expose to library users.
  * Those types are considered as part of the API.
