--- conflicted
+++ resolved
@@ -623,17 +623,10 @@
  * difficult to enforce.
  * @param {Object} data
  */
-<<<<<<< HEAD
-function assertPushedDataIsBufferSource(
-  pushedData : IPushChunkInfos<unknown>
-) : asserts pushedData is IPushChunkInfos<BufferSource> {
-  if (__ENVIRONMENT__.CURRENT_ENV as number === __ENVIRONMENT__.PRODUCTION as number) {
-=======
 function assertDataIsBufferSource(
   data : unknown
 ) : asserts data is BufferSource {
-  if (__ENVIRONMENT__.CURRENT_ENV === __ENVIRONMENT__.PRODUCTION as number) {
->>>>>>> 81ac894e
+  if (__ENVIRONMENT__.CURRENT_ENV as number === __ENVIRONMENT__.PRODUCTION as number) {
     return;
   }
   if (
