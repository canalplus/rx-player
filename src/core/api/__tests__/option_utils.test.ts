--- conflicted
+++ resolved
@@ -46,25 +46,6 @@
   jest.Mock<ReturnType<typeof normalizeTextTrack>>;
 const logWarnMock = log.warn as jest.Mock<ReturnType<typeof log.warn>>;
 
-<<<<<<< HEAD
-const {
-  // DEFAULT_AUTO_PLAY,
-  DEFAULT_INITIAL_BITRATES,
-  DEFAULT_LIMIT_VIDEO_WIDTH,
-  // DEFAULT_MANUAL_BITRATE_SWITCHING_MODE,
-  DEFAULT_MIN_BITRATES,
-  DEFAULT_MAX_BITRATES,
-  DEFAULT_MAX_BUFFER_AHEAD,
-  DEFAULT_MAX_BUFFER_BEHIND,
-  // DEFAULT_SHOW_NATIVE_SUBTITLE,
-  // DEFAULT_TEXT_TRACK_MODE,
-  DEFAULT_THROTTLE_WHEN_HIDDEN,
-  DEFAULT_THROTTLE_VIDEO_BITRATE_WHEN_HIDDEN,
-  DEFAULT_WANTED_BUFFER_AHEAD,
-  DEFAULT_MAX_VIDEO_BUFFER_SIZE,
-} = config;
-=======
->>>>>>> da25f01d
 
 describe("API - parseConstructorOptions", () => {
   beforeEach(() => {
@@ -84,6 +65,7 @@
     DEFAULT_INITIAL_BITRATES,
     DEFAULT_LIMIT_VIDEO_WIDTH,
     // DEFAULT_MANUAL_BITRATE_SWITCHING_MODE,
+    DEFAULT_MAX_VIDEO_BUFFER_SIZE,
     DEFAULT_MIN_BITRATES,
     DEFAULT_MAX_BITRATES,
     DEFAULT_MAX_BUFFER_AHEAD,
